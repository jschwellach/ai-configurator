--- conflicted
+++ resolved
@@ -54,19 +54,18 @@
             "file_path": "daily-assistant/profile.yaml"
         },
         {
-<<<<<<< HEAD
             "id": "system-administrator-v1",
             "name": "System Administrator Profile",
             "description": "Complete profile for system administrators",
             "version": "1.0.0",
             "file_path": "system-administrator/profile.yaml"
-=======
+        },
+        {
             "id": "research-assistant-v1",
             "name": "Research Assistant Profile",
             "description": "AI research assistant that gathers, categorizes, and cites information from multiple sources for comprehensive analysis",
             "version": "1.0.0",
             "file_path": "research-assistant/profile.yaml"
->>>>>>> bb338c9e
         }
     ]
 }